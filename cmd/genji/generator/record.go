package generator

import (
	"errors"
	"fmt"
	"go/ast"
	"go/types"
	"reflect"
	"strings"
	"unicode"

	"github.com/asdine/genji/value"
)

const recordsTmpl = `
{{- define "records" }}
  {{- range .Records }}
    {{- template "record" . }}
  {{- end }}
{{- end }}
`

const recordTmpl = `
{{- define "record" }}
{{- template "record-GetField" . }}
{{- template "record-Iterate" . }}
{{- template "record-ScanRecord" . }}
{{- template "record-Scan" . }}
{{- end }}
`

const recordGetFieldTmpl = `
{{ define "record-GetField" }}
{{- $fl := .FirstLetter -}}
{{- $structName := .Name -}}

// GetField implements the field method of the record.Record interface.
func ({{$fl}} *{{$structName}}) GetField(name string) (record.Field, error) {
	switch name {
	{{- range .Fields }}
<<<<<<< HEAD
	case "{{.Name}}":
		{{ if eq .GoType .GoNamedType -}}
			return record.New{{.Type}}Field("{{.Name}}", {{$fl}}.{{.Name}}), nil
		{{- else -}}
			return record.New{{.Type}}Field("{{.Name}}", {{.GoType}}({{$fl}}.{{.Name}})), nil
		{{- end -}}
=======
	case "{{.FieldName}}":
		return record.New{{.Type}}Field("{{.FieldName}}", {{$fl}}.{{.Name}}), nil
>>>>>>> 3b121288
	{{- end}}
	}

	return record.Field{}, errors.New("unknown field")
}
{{ end }}
`

const recordIterateTmpl = `
{{ define "record-Iterate" }}
{{- $fl := .FirstLetter -}}
{{- $structName := .Name -}}

// Iterate through all the fields one by one and pass each of them to the given function.
// It the given function returns an error, the iteration is interrupted.
func ({{$fl}} *{{$structName}}) Iterate(fn func(record.Field) error) error {
	var err error

	{{range .Fields}}
<<<<<<< HEAD
	{{ if eq .GoType .GoNamedType -}}
		err = fn(record.New{{.Type}}Field("{{.Name}}", {{$fl}}.{{.Name}}))
	{{- else -}}
		err = fn(record.New{{.Type}}Field("{{.Name}}", {{.GoType}}({{$fl}}.{{.Name}})))
	{{- end }}
=======
	err = fn(record.New{{.Type}}Field("{{.FieldName}}", {{$fl}}.{{.Name}}))
>>>>>>> 3b121288
	if err != nil {
		return err
	}
	{{end}}

	return nil
}
{{ end }}
`

const recordScanRecordTmpl = `
{{ define "record-ScanRecord" }}
{{- $fl := .FirstLetter -}}
{{- $structName := .Name -}}

// ScanRecord extracts fields from record and assigns them to the struct fields.
// It implements the record.Scanner interface.
func ({{$fl}} *{{$structName}}) ScanRecord(rec record.Record) error {
	return rec.Iterate(func(f record.Field) error {
		var err error

		switch f.Name {
		{{- range .Fields}}
<<<<<<< HEAD
		case "{{.Name}}":
		{{ if eq .GoType .GoNamedType -}}
			{{$fl}}.{{.Name}}, err = f.DecodeTo{{.Type}}() 
		{{- else -}}
			var tmp {{.GoType}}
			tmp, err = f.DecodeTo{{.Type}}() 
			{{$fl}}.{{.Name}} = {{.GoNamedType}}(tmp)
		{{- end }}
=======
		case "{{.FieldName}}":
		{{$fl}}.{{.Name}}, err = f.DecodeTo{{.Type}}()
>>>>>>> 3b121288
		{{- end}}
		}
		return err
	})
}
{{ end }}
`

const recordScanTmpl = `
{{ define "record-Scan" }}
{{- $fl := .FirstLetter -}}
{{- $structName := .Name -}}

// Scan extracts fields from src and assigns them to the struct fields.
// It implements the driver.Scanner interface.
func ({{$fl}} *{{$structName}}) Scan(src interface{}) error {
	rr, ok := src.(record.Record)
	if !ok {
		return errors.New("unable to scan record from src")
	}

	return {{$fl}}.ScanRecord(rr)
}
{{ end }}
`

<<<<<<< HEAD
const recordPkTmpl = `
{{ define "record-Pk" }}
{{- $fl := .FirstLetter -}}
{{- $structName := .Name -}}

{{- if ne .Pk.Name ""}}
// PrimaryKey returns the primary key. It implements the table.PrimaryKeyer interface.
func ({{$fl}} *{{$structName}}) PrimaryKey() ([]byte, error) {
	{{ if eq .Pk.GoType .Pk.GoNamedType -}}
		return value.Encode{{.Pk.Type}}({{$fl}}.{{.Pk.Name}}), nil
	{{- else -}}
		return value.Encode{{.Pk.Type}}({{.Pk.GoType}}({{$fl}}.{{.Pk.Name}})), nil
	{{- end }}	
}
{{- end}}
{{ end }}
`

type field struct {
	Name, Type, GoType, GoNamedType string
}

type recordContext struct {
	Name   string
	Fields []field
	Pk     field
=======
type recordContext struct {
	Name   string
	Fields []recordField
}

type recordField struct {
	// Name of the struct field, as found in the structure
	Name string
	// Genji type
	Type string
	// Go type
	GoType string
	// Name of the field in the encoded record
	FieldName string
>>>>>>> 3b121288
}

func (rctx *recordContext) lookupRecord(f *ast.File, info *types.Info, target string) (bool, error) {

	for _, def := range info.Defs {
		if def == nil {
			continue
		}
		if def.Name() != target {
			continue
		}
		tn, ok := def.(*types.TypeName)
		if !ok {
			return false, nil
		}
		str, ok := tn.Type().Underlying().(*types.Struct)
		if !ok {
			return false, nil
		}
		rctx.Name = target
		for i := 0; i < str.NumFields(); i++ {
			fld := str.Field(i)
			tag := str.Tag(i)
			tags := extractGenjiTags(tag)
			_, ok := tags["ignore"] // This field has been tagged to be ignored or skipped
			if ok {
				continue
			}
			typ := fld.Type()

			_, ok = typ.(*types.Basic)
			if !ok {
				_, ok := typ.Underlying().(*types.Basic)
				if ok {
					typ = typ.Underlying()
				} else {
					sl, ok := fld.Type().Underlying().(*types.Slice)
					if ok {
						slType, ok := sl.Elem().Underlying().(*types.Basic)
						if !ok || slType.Kind() != types.Byte {
							return false, fmt.Errorf("struct must only contain supported fields: (%s %s) is not supported", fld.Name(), typ.String())
						}
					} else {
						return false, fmt.Errorf("unsupported type %s", fld.Name())
					}
				}
			}

			if value.TypeFromGoType(typ.String()) == 0 {
				return false, fmt.Errorf("unsupported type %s", typ.String())
			}
			namedType := fld.Type().String()
			namedParts := strings.Split(namedType, ".")
			namedType = namedParts[len(namedParts)-1]

			fd := field{
				fld.Name(), value.TypeFromGoType(typ.String()).String(), typ.String(), namedType,
			}
<<<<<<< HEAD
			err := handleGenjiTag(rctx, fd, tags)
			if err != nil {
				return false, err
=======

			for _, name := range fd.Names {
				rctx.Fields = append(rctx.Fields, recordField{
					Name:      name.String(),
					Type:      value.TypeFromGoType(typeName).String(),
					GoType:    typeName,
					FieldName: strings.ToLower(name.String()),
				})
>>>>>>> 3b121288
			}
			rctx.Fields = append(rctx.Fields, fd)

		}

		return true, nil
	}

	return false, nil
}

func (rctx *recordContext) IsExported() bool {
	return unicode.IsUpper(rune(rctx.Name[0]))
}

func (rctx *recordContext) FirstLetter() string {
	return strings.ToLower(rctx.Name[0:1])
}

func (rctx *recordContext) UnexportedName() string {
	if !rctx.IsExported() {
		return rctx.Name
	}

	return rctx.Unexport(rctx.Name)
}

func (rctx *recordContext) ExportedName() string {
	if rctx.IsExported() {
		return rctx.Name
	}

	return rctx.Export(rctx.Name)
}

func (rctx *recordContext) NameWithPrefix(prefix string) string {
	n := prefix + rctx.ExportedName()
	if rctx.IsExported() {
		return rctx.Export(n)
	}

	return rctx.Unexport(n)
}

func (rctx *recordContext) Export(n string) string {
	name := []byte(n)
	name[0] = byte(unicode.ToUpper(rune(n[0])))
	return string(name)
}

func (rctx *recordContext) Unexport(n string) string {
	name := []byte(n)
	name[0] = byte(unicode.ToLower(rune(n[0])))
	return string(name)
}

<<<<<<< HEAD
func extractGenjiTags(tag string) map[string]interface{} {
	tags := map[string]interface{}{}
	if len(tag) == 0 {
		return nil
=======
func handleGenjiTag(ctx *recordContext, fd *ast.Field) error {
	if len(fd.Names) > 1 {
		return errors.New("single genji tag for multiple fields not supported")
	}

	unquoted, err := strconv.Unquote(fd.Tag.Value)
	if err != nil {
		return err
>>>>>>> 3b121288
	}
	v, ok := reflect.StructTag(tag).Lookup("genji")
	if !ok {
		return nil
	}
<<<<<<< HEAD
	gtags := strings.Split(v, ",")
	for _, gtag := range gtags {
		tags[gtag] = nil
	}
	return tags

}

func handleGenjiTag(ctx *recordContext, fd field, tags map[string]interface{}) error {

	for tag := range tags {
		switch tag {
		case "pk":
			if ctx.Pk.Name != "" {
				return errors.New("only one pk field is allowed")
			}

			ctx.Pk = fd
		default:
			return fmt.Errorf("unsupported genji tag '%s'", tag)
		}
=======

	if v != "" {
		ctx.Fields[len(ctx.Fields)-1].FieldName = v
>>>>>>> 3b121288
	}

	return nil
}<|MERGE_RESOLUTION|>--- conflicted
+++ resolved
@@ -1,7 +1,6 @@
 package generator
 
 import (
-	"errors"
 	"fmt"
 	"go/ast"
 	"go/types"
@@ -38,17 +37,12 @@
 func ({{$fl}} *{{$structName}}) GetField(name string) (record.Field, error) {
 	switch name {
 	{{- range .Fields }}
-<<<<<<< HEAD
-	case "{{.Name}}":
+	case "{{.FieldName}}":
 		{{ if eq .GoType .GoNamedType -}}
-			return record.New{{.Type}}Field("{{.Name}}", {{$fl}}.{{.Name}}), nil
+			return record.New{{.Type}}Field("{{.FieldName}}", {{$fl}}.{{.Name}}), nil
 		{{- else -}}
-			return record.New{{.Type}}Field("{{.Name}}", {{.GoType}}({{$fl}}.{{.Name}})), nil
+			return record.New{{.Type}}Field("{{.FieldName}}", {{.GoType}}({{$fl}}.{{.Name}})), nil
 		{{- end -}}
-=======
-	case "{{.FieldName}}":
-		return record.New{{.Type}}Field("{{.FieldName}}", {{$fl}}.{{.Name}}), nil
->>>>>>> 3b121288
 	{{- end}}
 	}
 
@@ -68,15 +62,11 @@
 	var err error
 
 	{{range .Fields}}
-<<<<<<< HEAD
 	{{ if eq .GoType .GoNamedType -}}
-		err = fn(record.New{{.Type}}Field("{{.Name}}", {{$fl}}.{{.Name}}))
+		err = fn(record.New{{.Type}}Field("{{.FieldName}}", {{$fl}}.{{.Name}}))
 	{{- else -}}
-		err = fn(record.New{{.Type}}Field("{{.Name}}", {{.GoType}}({{$fl}}.{{.Name}})))
+		err = fn(record.New{{.Type}}Field("{{.FieldName}}", {{.GoType}}({{$fl}}.{{.Name}})))
 	{{- end }}
-=======
-	err = fn(record.New{{.Type}}Field("{{.FieldName}}", {{$fl}}.{{.Name}}))
->>>>>>> 3b121288
 	if err != nil {
 		return err
 	}
@@ -100,8 +90,7 @@
 
 		switch f.Name {
 		{{- range .Fields}}
-<<<<<<< HEAD
-		case "{{.Name}}":
+		case "{{.FieldName}}":
 		{{ if eq .GoType .GoNamedType -}}
 			{{$fl}}.{{.Name}}, err = f.DecodeTo{{.Type}}() 
 		{{- else -}}
@@ -109,10 +98,6 @@
 			tmp, err = f.DecodeTo{{.Type}}() 
 			{{$fl}}.{{.Name}} = {{.GoNamedType}}(tmp)
 		{{- end }}
-=======
-		case "{{.FieldName}}":
-		{{$fl}}.{{.Name}}, err = f.DecodeTo{{.Type}}()
->>>>>>> 3b121288
 		{{- end}}
 		}
 		return err
@@ -139,34 +124,6 @@
 {{ end }}
 `
 
-<<<<<<< HEAD
-const recordPkTmpl = `
-{{ define "record-Pk" }}
-{{- $fl := .FirstLetter -}}
-{{- $structName := .Name -}}
-
-{{- if ne .Pk.Name ""}}
-// PrimaryKey returns the primary key. It implements the table.PrimaryKeyer interface.
-func ({{$fl}} *{{$structName}}) PrimaryKey() ([]byte, error) {
-	{{ if eq .Pk.GoType .Pk.GoNamedType -}}
-		return value.Encode{{.Pk.Type}}({{$fl}}.{{.Pk.Name}}), nil
-	{{- else -}}
-		return value.Encode{{.Pk.Type}}({{.Pk.GoType}}({{$fl}}.{{.Pk.Name}})), nil
-	{{- end }}	
-}
-{{- end}}
-{{ end }}
-`
-
-type field struct {
-	Name, Type, GoType, GoNamedType string
-}
-
-type recordContext struct {
-	Name   string
-	Fields []field
-	Pk     field
-=======
 type recordContext struct {
 	Name   string
 	Fields []recordField
@@ -181,7 +138,37 @@
 	GoType string
 	// Name of the field in the encoded record
 	FieldName string
->>>>>>> 3b121288
+	// The type
+	GoNamedType string
+}
+
+type recordTags []string
+
+func (r recordTags) FieldName() string {
+	switch {
+	case len(r) == 0:
+		return ""
+	case len(r) == 1 && r[0] == "-":
+		return ""
+	default:
+		return r[0]
+	}
+}
+
+func (r recordTags) Ignore() bool {
+	return len(r) == 1 && r[0] == "-"
+}
+
+func (r recordTags) Contains(option string) bool {
+	for i, opt := range r {
+		if i == 0 { // First tag is the name, not an option
+			continue
+		}
+		if opt == option {
+			return true
+		}
+	}
+	return false
 }
 
 func (rctx *recordContext) lookupRecord(f *ast.File, info *types.Info, target string) (bool, error) {
@@ -205,9 +192,8 @@
 		for i := 0; i < str.NumFields(); i++ {
 			fld := str.Field(i)
 			tag := str.Tag(i)
-			tags := extractGenjiTags(tag)
-			_, ok := tags["ignore"] // This field has been tagged to be ignored or skipped
-			if ok {
+			tags := extractGenjiTag(tag)
+			if tags.Ignore() {
 				continue
 			}
 			typ := fld.Type()
@@ -237,25 +223,15 @@
 			namedParts := strings.Split(namedType, ".")
 			namedType = namedParts[len(namedParts)-1]
 
-			fd := field{
-				fld.Name(), value.TypeFromGoType(typ.String()).String(), typ.String(), namedType,
-			}
-<<<<<<< HEAD
+			fd := recordField{
+				fld.Name(), value.TypeFromGoType(typ.String()).String(), typ.String(), strings.ToLower(fld.Name()), namedType,
+			}
+
+			rctx.Fields = append(rctx.Fields, fd)
 			err := handleGenjiTag(rctx, fd, tags)
 			if err != nil {
 				return false, err
-=======
-
-			for _, name := range fd.Names {
-				rctx.Fields = append(rctx.Fields, recordField{
-					Name:      name.String(),
-					Type:      value.TypeFromGoType(typeName).String(),
-					GoType:    typeName,
-					FieldName: strings.ToLower(name.String()),
-				})
->>>>>>> 3b121288
-			}
-			rctx.Fields = append(rctx.Fields, fd)
+			}
 
 		}
 
@@ -310,53 +286,25 @@
 	return string(name)
 }
 
-<<<<<<< HEAD
-func extractGenjiTags(tag string) map[string]interface{} {
-	tags := map[string]interface{}{}
+func extractGenjiTag(tag string) recordTags {
+	tags := recordTags{}
 	if len(tag) == 0 {
 		return nil
-=======
-func handleGenjiTag(ctx *recordContext, fd *ast.Field) error {
-	if len(fd.Names) > 1 {
-		return errors.New("single genji tag for multiple fields not supported")
-	}
-
-	unquoted, err := strconv.Unquote(fd.Tag.Value)
-	if err != nil {
-		return err
->>>>>>> 3b121288
 	}
 	v, ok := reflect.StructTag(tag).Lookup("genji")
 	if !ok {
 		return nil
 	}
-<<<<<<< HEAD
-	gtags := strings.Split(v, ",")
-	for _, gtag := range gtags {
-		tags[gtag] = nil
-	}
+	tags = strings.Split(v, ",")
+
 	return tags
 
 }
 
-func handleGenjiTag(ctx *recordContext, fd field, tags map[string]interface{}) error {
-
-	for tag := range tags {
-		switch tag {
-		case "pk":
-			if ctx.Pk.Name != "" {
-				return errors.New("only one pk field is allowed")
-			}
-
-			ctx.Pk = fd
-		default:
-			return fmt.Errorf("unsupported genji tag '%s'", tag)
-		}
-=======
-
-	if v != "" {
-		ctx.Fields[len(ctx.Fields)-1].FieldName = v
->>>>>>> 3b121288
+func handleGenjiTag(ctx *recordContext, fd recordField, tags recordTags) error {
+
+	if tags.FieldName() != "" {
+		ctx.Fields[len(ctx.Fields)-1].FieldName = tags.FieldName()
 	}
 
 	return nil
