package dbutil

import (
	"context"
	"fmt"

	"github.com/chaisql/chai/internal/encoding"
	"github.com/cockroachdb/pebble/v2"
)

type DumpPebbleOptions struct {
	KeysOnly bool
}

func DumpPebble(c context.Context, db *pebble.DB, opt DumpPebbleOptions) error {
	iter, err := db.NewIter(nil)
	if err != nil {
		return err
	}
<<<<<<< HEAD
	defer func(iter *pebble.Iterator) {
		_ = iter.Close()
	}(iter)
=======
	defer iter.Close()
>>>>>>> 9a8c84e6

	var curns int64
	for iter.First(); iter.Valid(); iter.Next() {
		k := iter.Key()
		ns, _ := encoding.DecodeInt(k)
		if curns != 0 && ns != curns {
			fmt.Println()
		}
		curns = ns

		if opt.KeysOnly {
			fmt.Println(iter.Key())
		} else {
			fmt.Printf("%v: %v\n", iter.Key(), iter.Value())
		}
	}

	return nil
}<|MERGE_RESOLUTION|>--- conflicted
+++ resolved
@@ -17,13 +17,7 @@
 	if err != nil {
 		return err
 	}
-<<<<<<< HEAD
-	defer func(iter *pebble.Iterator) {
-		_ = iter.Close()
-	}(iter)
-=======
 	defer iter.Close()
->>>>>>> 9a8c84e6
 
 	var curns int64
 	for iter.First(); iter.Valid(); iter.Next() {
