--- conflicted
+++ resolved
@@ -107,12 +107,9 @@
 	}
 
 	it, err := s.Snapshot.snapshot.NewIter(popts)
-<<<<<<< HEAD
-=======
 	if err != nil {
 		return nil, err
 	}
->>>>>>> 9a8c84e6
 
 	return &iterator{
 		Iterator: it,
