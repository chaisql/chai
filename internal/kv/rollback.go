package kv

import (
	"bytes"
	"errors"
	"io"

	"github.com/chaisql/chai/internal/encoding"
	"github.com/cockroachdb/pebble/v2"
)

type RollbackSegment struct {
	db               *pebble.DB
	namespace        int64
	nsStart, nsEnd   []byte
	buf              []byte
	seen             map[string]struct{}
	segmentCommitted bool
}

func NewRollbackSegment(db *pebble.DB, namespace int64) *RollbackSegment {
	return &RollbackSegment{
		db:        db,
		namespace: namespace,
		nsStart:   encoding.EncodeInt(nil, namespace),
		nsEnd:     encoding.EncodeInt(nil, namespace+1),
		buf:       encoding.EncodeInt(nil, namespace),
		seen:      make(map[string]struct{}),
	}
}

func (s *RollbackSegment) Apply(b *pebble.Batch) error {
	r := b.Reader()

	for {
		s.buf = s.buf[:len(s.nsStart)]

		kind, key, _, ok, err := r.Next()
		if err != nil {
			return err
		}
		if !ok {
			break
		}

		if _, ok := s.seen[string(key)]; ok {
			continue
		}
		s.seen[string(key)] = struct{}{}

		var v []byte
		var closer io.Closer

		switch kind {
		case pebble.InternalKeyKindDelete, pebble.InternalKeyKindSet:
			v, closer, err = s.db.Get(key)
			if err != nil {
				if !errors.Is(err, pebble.ErrNotFound) {
					return err
				}
			}
		default:
			continue
		}

		if v == nil {
			// key not found, add a tombstone to the rollback segment
			v = tombStone
		}

		// append the key to the buffer
		s.buf = encoding.EncodeBlob(s.buf, key)

		err = b.Set(s.buf, v, nil)
		if err != nil {
			return err
		}

		if closer != nil {
			err = closer.Close()
			if err != nil {
				return err
			}
		}
	}

	s.segmentCommitted = true
	s.buf = s.buf[:len(s.nsStart)]

	return nil
}

func (s *RollbackSegment) Rollback() error {
	if !s.segmentCommitted {
		return nil
	}

	// read the rollback segment and rollback the changes
	b := s.db.NewBatch()
	it, err := s.db.NewIter(&pebble.IterOptions{
		LowerBound: s.nsStart,
		UpperBound: s.nsEnd,
	})
	if err != nil {
		return err
	}
<<<<<<< HEAD
	defer func(it *pebble.Iterator) {
		_ = it.Close()
	}(it)
=======

	defer it.Close()
>>>>>>> 9a8c84e6

	for it.First(); it.Valid(); it.Next() {
		k := it.Key()

		// skip the namespace prefix
		n := encoding.Skip(k)
		k = k[n:]

		// get the key
		uk, _ := encoding.DecodeBlob(k)
		v, err := it.ValueAndErr()

		if bytes.Equal(v, tombStone) {
			err = b.Delete(uk, nil)
		} else {
			err = b.Set(uk, v, nil)
		}
		if err != nil {
			return err
		}
	}

	err = b.DeleteRange(s.nsStart, s.nsEnd, nil)
	if err != nil {
		return err
	}

	// we don't need to sync here.
	// in case of a crash, the rollback segment will be rolled back
	// during the next recovery phase.
	return b.Commit(pebble.NoSync)
}

func (s *RollbackSegment) Reset() error {
	s.segmentCommitted = true
	return s.Rollback()
}

func (s *RollbackSegment) Clear(b *pebble.Batch) error {
	if s.segmentCommitted {
		err := b.DeleteRange(s.nsStart, s.nsEnd, nil)
		if err != nil {
			return err
		}
	}

	s.reset()

	return nil
}

func (s *RollbackSegment) reset() {
	s.buf = s.buf[:len(s.nsStart)]
	s.segmentCommitted = false
}<|MERGE_RESOLUTION|>--- conflicted
+++ resolved
@@ -104,14 +104,7 @@
 	if err != nil {
 		return err
 	}
-<<<<<<< HEAD
-	defer func(it *pebble.Iterator) {
-		_ = it.Close()
-	}(it)
-=======
-
 	defer it.Close()
->>>>>>> 9a8c84e6
 
 	for it.First(); it.Valid(); it.Next() {
 		k := it.Key()
