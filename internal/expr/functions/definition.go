package functions

import (
	"fmt"
	"strings"

	"github.com/genjidb/genji/internal/expr"
)

// UNLIMITED represents an unlimited number of arguments.
const UNLIMITED = -1

// A Definition transforms a list of expressions into a Function.
type Definition interface {
	Name() string
	String() string
	Function(...expr.Expr) (expr.Function, error)
	Arity() int
}

// Definitions table holds a map of definition, indexed by their names.
type Definitions map[string]Definition

// Packages represent a table of SQL functions grouped by their packages
type Packages map[string]Definitions

func DefaultPackages() Packages {
	return Packages{
		"":        BuiltinDefinitions(),
		"math":    MathFunctions(),
		"strings": StringsDefinitions(),
	}
}

// GetFunc return a function definition by its package and name.
func (t Packages) GetFunc(pkg string, fname string) (Definition, error) {
	fs, ok := t[pkg]
	if !ok {
		return nil, fmt.Errorf("no such package: %q", fname)
	}
	def, ok := fs[strings.ToLower(fname)]
	if !ok {
		if pkg == "" {
			return nil, fmt.Errorf("no such function: %q", fname)
		}
		return nil, fmt.Errorf("no such function: %q.%q", pkg, fname)
	}
	return def, nil
}

// A definition is the most basic version of a function definition.
type definition struct {
	name          string
	arity         int
	constructorFn func(...expr.Expr) (expr.Function, error)
}

func (fd *definition) Name() string {
	return fd.name
}

func (fd *definition) Function(args ...expr.Expr) (expr.Function, error) {
<<<<<<< HEAD
	if fd.arity != UNLIMITED && (len(args) != fd.arity) {
=======
	if fd.arity == -1 {
		return fd.constructorFn(args...)
	}

	if len(args) != fd.arity {
>>>>>>> 6dc2964d
		return nil, fmt.Errorf("%s() takes %d argument(s), not %d", fd.name, fd.arity, len(args))
	}
	return fd.constructorFn(args...)
}

func (fd *definition) String() string {
	arity := fd.arity
	if arity < 0 {
		arity = 0
	}
	args := make([]string, 0, arity)
	for i := 0; i < arity; i++ {
		args = append(args, fmt.Sprintf("arg%d", i+1))
	}
	return fmt.Sprintf("%s(%s)", fd.name, strings.Join(args, ", "))
}

func (fd *definition) Arity() int {
	return fd.arity
}<|MERGE_RESOLUTION|>--- conflicted
+++ resolved
@@ -60,15 +60,11 @@
 }
 
 func (fd *definition) Function(args ...expr.Expr) (expr.Function, error) {
-<<<<<<< HEAD
+	//if fd.arity == -1 {
+	//	return fd.constructorFn(args...)
+	//}
+
 	if fd.arity != UNLIMITED && (len(args) != fd.arity) {
-=======
-	if fd.arity == -1 {
-		return fd.constructorFn(args...)
-	}
-
-	if len(args) != fd.arity {
->>>>>>> 6dc2964d
 		return nil, fmt.Errorf("%s() takes %d argument(s), not %d", fd.name, fd.arity, len(args))
 	}
 	return fd.constructorFn(args...)
